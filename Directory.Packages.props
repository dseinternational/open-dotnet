--- conflicted
+++ resolved
@@ -37,11 +37,8 @@
     <PackageVersion Include="pythonnet" Version="3.0.3" />
     <PackageVersion Include="System.Linq.Async" Version="6.0.1" />
     <PackageVersion Include="System.Text.Json" Version="8.0.1" />
-<<<<<<< HEAD
     <PackageVersion Include="System.Numerics.Tensors" Version="9.0.0-alpha.1.24058.11" />
-=======
     <PackageVersion Include="TimeZoneConverter" Version="6.1.0" />
->>>>>>> 1db0ecc8
     <PackageVersion Include="TimeZoneNames" Version="6.0.0" />
     <PackageVersion Include="xunit" Version="2.6.5" />
     <PackageVersion Include="xunit.assert" Version="2.6.5" />
