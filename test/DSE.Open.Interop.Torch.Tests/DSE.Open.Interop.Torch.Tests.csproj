<Project Sdk="Microsoft.NET.Sdk">

  <PropertyGroup>
    <TargetFramework>net8.0</TargetFramework>
    <IsPackable>false</IsPackable>
    <IsTestProject>true</IsTestProject>
    <RootNamespace>DSE.Open.Interop.Torch</RootNamespace>
  </PropertyGroup>

  <ItemGroup>
<<<<<<< HEAD
    <PackageReference Include="SkiaSharp" />
=======
    <PackageReference Include="SharpZipLib" />
>>>>>>> 720780f9
    <PackageReference Include="TorchSharp-cpu" />
  </ItemGroup>

  <ItemGroup>
    <ProjectReference Include="..\..\src\DSE.Open.Interop.Torch\DSE.Open.Interop.Torch.csproj" />
  </ItemGroup>

</Project><|MERGE_RESOLUTION|>--- conflicted
+++ resolved
@@ -8,11 +8,8 @@
   </PropertyGroup>
 
   <ItemGroup>
-<<<<<<< HEAD
     <PackageReference Include="SkiaSharp" />
-=======
     <PackageReference Include="SharpZipLib" />
->>>>>>> 720780f9
     <PackageReference Include="TorchSharp-cpu" />
   </ItemGroup>
 
